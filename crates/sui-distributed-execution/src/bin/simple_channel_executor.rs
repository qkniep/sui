--- conflicted
+++ resolved
@@ -5,6 +5,7 @@
 use sui_distributed_execution::{
     seqn_worker,
     exec_worker,
+    dash_store::DashMemoryBackedStore,
     mutex_store::MutexedMemoryBackedStore, types::{SailfishMessage, Transaction},
 };
 use sui_types::multiaddr::Multiaddr;
@@ -50,11 +51,7 @@
     listen_address: Option<Multiaddr>,
 }
 
-<<<<<<< HEAD
 #[tokio::main(flavor = "multi_thread", worker_threads = 1)]
-=======
-#[tokio::main(flavor = "multi_thread", worker_threads = 10)]
->>>>>>> 55e5fd45
 async fn main() {
     let args = Args::parse();
     let config = NodeConfig::load(&args.config_path).unwrap();
@@ -62,10 +59,10 @@
     let mut sw_state = seqn_worker::SequenceWorkerState::new(&config).await;
     let metrics1 = sw_state.metrics.clone();
     let metrics2 = sw_state.metrics.clone();
-    let store1 = MutexedMemoryBackedStore::new(); // use the mutexed store for concurrency control
+    let store1 = DashMemoryBackedStore::new(); // use the mutexed store for concurrency control
     let mut ew_state1 = exec_worker::ExecutionWorkerState::new(store1);
     ew_state1.init_store(&genesis);
-    let store2 = MutexedMemoryBackedStore::new(); // use the mutexed store for concurrency control
+    let store2 = DashMemoryBackedStore::new(); // use the mutexed store for concurrency control
     let mut ew_state2 = exec_worker::ExecutionWorkerState::new(store2);
     ew_state2.init_store(&genesis);
 
